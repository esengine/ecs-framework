--- conflicted
+++ resolved
@@ -4,19 +4,11 @@
         public batcher: IBatcher;
         public pixelTexture: egret.Sprite;
 
-<<<<<<< HEAD
-        constructor(batcher: IBatcher) {
-            this.batcher = batcher;
-            this.pixelTexture = new egret.Sprite();
-            this.pixelTexture.width = 1;
-            this.pixelTexture.height = 1;
-=======
         constructor() {
             this.batcher = new Batcher();
             this.pixelTexture = new egret.Sprite();
             this.pixelTexture.graphics.drawRect(0, 0, 1, 1);
             this.pixelTexture.graphics.endFill();
->>>>>>> 69017488
         }
     }
 }