///<reference path="./SpriteRenderer.ts" />
<<<<<<< HEAD
/**
 * 滚动由两张图片组合而成
 */
class TiledSpriteRenderer extends SpriteRenderer {
    protected sourceRect: Rectangle;
    protected leftTexture: egret.Bitmap;
    protected rightTexture: egret.Bitmap;

    public get scrollX() {
        return this.sourceRect.x;
    }
    public set scrollX(value: number) {
        this.sourceRect.x = value;
    }
    public get scrollY() {
        return this.sourceRect.y;
    }
    public set scrollY(value: number) {
        this.sourceRect.y = value;
    }

    constructor(sprite: Sprite) {
        super();

        this.leftTexture = new egret.Bitmap();
        this.rightTexture = new egret.Bitmap();
        this.leftTexture.texture = sprite.texture2D;
        this.rightTexture.texture = sprite.texture2D;
        
        this.setSprite(sprite);
        this.sourceRect = sprite.sourceRect;
    }

    public render(camera: Camera) {
        if (!this.sprite)
            return;
=======
module es {
    import Bitmap = egret.Bitmap;

    /**
     * 滚动由两张图片组合而成
     */
    export class TiledSpriteRenderer extends SpriteRenderer {
        public get bounds(): Rectangle {
            if (this._areBoundsDirty){
                if (this._sprite){
                    this._bounds.calculateBounds(this.entity.transform.position, this._localOffset, this._origin,
                        this.entity.transform.scale, this.entity.transform.rotation, this.width, this.height);
                    this._areBoundsDirty = false;
                }
            }

            return this._bounds;
        }

        /**
         * 纹理滚动的x值
         */
        public get scrollX() {
            return this._sourceRect.x;
        }

        /**
         * 纹理滚动的x值
         * @param value
         */
        public set scrollX(value: number) {
            this._sourceRect.x = value;
        }

        /**
         * 纹理滚动的y值
         */
        public get scrollY() {
            return this._sourceRect.y;
        }

        /**
         * 纹理滚动的y值
         * @param value
         */
        public set scrollY(value: number) {
            this._sourceRect.y = value;
        }

        /**
         * 纹理比例尺
         */
        public get textureScale(): Vector2 {
            return this._textureScale;
        }

        /**
         * 纹理比例尺
         * @param value
         */
        public set textureScale(value: Vector2) {
            this._textureScale = value;

            // 重新计算我们的inverseTextureScale和源矩形大小
            this._inverseTexScale = new Vector2(1 / this._textureScale.x, 1 / this._textureScale.y);
            this._sourceRect.width = this._sprite.sourceRect.width * this._inverseTexScale.x;
            this._sourceRect.height = this._sprite.sourceRect.height * this._inverseTexScale.y;
        }

        /**
         * 覆盖宽度值，这样TiledSprite可以有一个独立于其纹理的宽度
         */
        public get width(): number{
            return this._sourceRect.width;
        }

        public set width(value: number) {
            this._areBoundsDirty = true;
            this._sourceRect.width = value;
        }

        public get height(): number {
            return this._sourceRect.height;
        }

        public set height(value: number) {
            this._areBoundsDirty = true;
            this._sourceRect.height = value;
        }

        protected _sourceRect: Rectangle = new Rectangle();
        protected _textureScale = Vector2.one;
        protected _inverseTexScale = Vector2.one;

        constructor(sprite: Sprite) {
            super(sprite);

            this._sourceRect = sprite.sourceRect;

            let bitmap = this.displayObject as Bitmap;
            bitmap.$fillMode = egret.BitmapFillMode.REPEAT;
        }
>>>>>>> 834ad565

        public render(camera: es.Camera) {
            let bitmap = this.displayObject as Bitmap;
            bitmap.width = this.width;
            bitmap.height = this.height;

<<<<<<< HEAD
        let renderTexture = new egret.RenderTexture();
        let cacheBitmap = new egret.DisplayObjectContainer();
        cacheBitmap.removeChildren();
        cacheBitmap.addChild(this.leftTexture);
        cacheBitmap.addChild(this.rightTexture);

        this.leftTexture.x = this.sourceRect.x;
        this.rightTexture.x = this.sourceRect.x - this.sourceRect.width;
        this.leftTexture.y = this.sourceRect.y;
        this.rightTexture.y = this.sourceRect.y;

        cacheBitmap.cacheAsBitmap = true;
        renderTexture.drawToTexture(cacheBitmap, new egret.Rectangle(0, 0, this.sourceRect.width, this.sourceRect.height));

        this.bitmap.texture = renderTexture;
=======
            super.render(camera);
        }
>>>>>>> 834ad565
    }
}
<|MERGE_RESOLUTION|>--- conflicted
+++ resolved
@@ -1,170 +1,113 @@
-///<reference path="./SpriteRenderer.ts" />
-<<<<<<< HEAD
-/**
- * 滚动由两张图片组合而成
- */
-class TiledSpriteRenderer extends SpriteRenderer {
-    protected sourceRect: Rectangle;
-    protected leftTexture: egret.Bitmap;
-    protected rightTexture: egret.Bitmap;
-
-    public get scrollX() {
-        return this.sourceRect.x;
-    }
-    public set scrollX(value: number) {
-        this.sourceRect.x = value;
-    }
-    public get scrollY() {
-        return this.sourceRect.y;
-    }
-    public set scrollY(value: number) {
-        this.sourceRect.y = value;
-    }
-
-    constructor(sprite: Sprite) {
-        super();
-
-        this.leftTexture = new egret.Bitmap();
-        this.rightTexture = new egret.Bitmap();
-        this.leftTexture.texture = sprite.texture2D;
-        this.rightTexture.texture = sprite.texture2D;
-        
-        this.setSprite(sprite);
-        this.sourceRect = sprite.sourceRect;
-    }
-
-    public render(camera: Camera) {
-        if (!this.sprite)
-            return;
-=======
-module es {
-    import Bitmap = egret.Bitmap;
-
-    /**
-     * 滚动由两张图片组合而成
-     */
-    export class TiledSpriteRenderer extends SpriteRenderer {
-        public get bounds(): Rectangle {
-            if (this._areBoundsDirty){
-                if (this._sprite){
-                    this._bounds.calculateBounds(this.entity.transform.position, this._localOffset, this._origin,
-                        this.entity.transform.scale, this.entity.transform.rotation, this.width, this.height);
-                    this._areBoundsDirty = false;
-                }
-            }
-
-            return this._bounds;
-        }
-
-        /**
-         * 纹理滚动的x值
-         */
-        public get scrollX() {
-            return this._sourceRect.x;
-        }
-
-        /**
-         * 纹理滚动的x值
-         * @param value
-         */
-        public set scrollX(value: number) {
-            this._sourceRect.x = value;
-        }
-
-        /**
-         * 纹理滚动的y值
-         */
-        public get scrollY() {
-            return this._sourceRect.y;
-        }
-
-        /**
-         * 纹理滚动的y值
-         * @param value
-         */
-        public set scrollY(value: number) {
-            this._sourceRect.y = value;
-        }
-
-        /**
-         * 纹理比例尺
-         */
-        public get textureScale(): Vector2 {
-            return this._textureScale;
-        }
-
-        /**
-         * 纹理比例尺
-         * @param value
-         */
-        public set textureScale(value: Vector2) {
-            this._textureScale = value;
-
-            // 重新计算我们的inverseTextureScale和源矩形大小
-            this._inverseTexScale = new Vector2(1 / this._textureScale.x, 1 / this._textureScale.y);
-            this._sourceRect.width = this._sprite.sourceRect.width * this._inverseTexScale.x;
-            this._sourceRect.height = this._sprite.sourceRect.height * this._inverseTexScale.y;
-        }
-
-        /**
-         * 覆盖宽度值，这样TiledSprite可以有一个独立于其纹理的宽度
-         */
-        public get width(): number{
-            return this._sourceRect.width;
-        }
-
-        public set width(value: number) {
-            this._areBoundsDirty = true;
-            this._sourceRect.width = value;
-        }
-
-        public get height(): number {
-            return this._sourceRect.height;
-        }
-
-        public set height(value: number) {
-            this._areBoundsDirty = true;
-            this._sourceRect.height = value;
-        }
-
-        protected _sourceRect: Rectangle = new Rectangle();
-        protected _textureScale = Vector2.one;
-        protected _inverseTexScale = Vector2.one;
-
-        constructor(sprite: Sprite) {
-            super(sprite);
-
-            this._sourceRect = sprite.sourceRect;
-
-            let bitmap = this.displayObject as Bitmap;
-            bitmap.$fillMode = egret.BitmapFillMode.REPEAT;
-        }
->>>>>>> 834ad565
-
-        public render(camera: es.Camera) {
-            let bitmap = this.displayObject as Bitmap;
-            bitmap.width = this.width;
-            bitmap.height = this.height;
-
-<<<<<<< HEAD
-        let renderTexture = new egret.RenderTexture();
-        let cacheBitmap = new egret.DisplayObjectContainer();
-        cacheBitmap.removeChildren();
-        cacheBitmap.addChild(this.leftTexture);
-        cacheBitmap.addChild(this.rightTexture);
-
-        this.leftTexture.x = this.sourceRect.x;
-        this.rightTexture.x = this.sourceRect.x - this.sourceRect.width;
-        this.leftTexture.y = this.sourceRect.y;
-        this.rightTexture.y = this.sourceRect.y;
-
-        cacheBitmap.cacheAsBitmap = true;
-        renderTexture.drawToTexture(cacheBitmap, new egret.Rectangle(0, 0, this.sourceRect.width, this.sourceRect.height));
-
-        this.bitmap.texture = renderTexture;
-=======
-            super.render(camera);
-        }
->>>>>>> 834ad565
-    }
-}
+///<reference path="./SpriteRenderer.ts" />
+module es {
+    import Bitmap = egret.Bitmap;
+
+    /**
+     * 滚动由两张图片组合而成
+     */
+    export class TiledSpriteRenderer extends SpriteRenderer {
+        public get bounds(): Rectangle {
+            if (this._areBoundsDirty){
+                if (this._sprite){
+                    this._bounds.calculateBounds(this.entity.transform.position, this._localOffset, this._origin,
+                        this.entity.transform.scale, this.entity.transform.rotation, this.width, this.height);
+                    this._areBoundsDirty = false;
+                }
+            }
+
+            return this._bounds;
+        }
+
+        /**
+         * 纹理滚动的x值
+         */
+        public get scrollX() {
+            return this._sourceRect.x;
+        }
+
+        /**
+         * 纹理滚动的x值
+         * @param value
+         */
+        public set scrollX(value: number) {
+            this._sourceRect.x = value;
+        }
+
+        /**
+         * 纹理滚动的y值
+         */
+        public get scrollY() {
+            return this._sourceRect.y;
+        }
+
+        /**
+         * 纹理滚动的y值
+         * @param value
+         */
+        public set scrollY(value: number) {
+            this._sourceRect.y = value;
+        }
+
+        /**
+         * 纹理比例尺
+         */
+        public get textureScale(): Vector2 {
+            return this._textureScale;
+        }
+
+        /**
+         * 纹理比例尺
+         * @param value
+         */
+        public set textureScale(value: Vector2) {
+            this._textureScale = value;
+
+            // 重新计算我们的inverseTextureScale和源矩形大小
+            this._inverseTexScale = new Vector2(1 / this._textureScale.x, 1 / this._textureScale.y);
+            this._sourceRect.width = this._sprite.sourceRect.width * this._inverseTexScale.x;
+            this._sourceRect.height = this._sprite.sourceRect.height * this._inverseTexScale.y;
+        }
+
+        /**
+         * 覆盖宽度值，这样TiledSprite可以有一个独立于其纹理的宽度
+         */
+        public get width(): number{
+            return this._sourceRect.width;
+        }
+
+        public set width(value: number) {
+            this._areBoundsDirty = true;
+            this._sourceRect.width = value;
+        }
+
+        public get height(): number {
+            return this._sourceRect.height;
+        }
+
+        public set height(value: number) {
+            this._areBoundsDirty = true;
+            this._sourceRect.height = value;
+        }
+
+        protected _sourceRect: Rectangle = new Rectangle();
+        protected _textureScale = Vector2.one;
+        protected _inverseTexScale = Vector2.one;
+
+        constructor(sprite: Sprite) {
+            super(sprite);
+
+            this._sourceRect = sprite.sourceRect;
+
+            let bitmap = this.displayObject as Bitmap;
+            bitmap.$fillMode = egret.BitmapFillMode.REPEAT;
+        }
+
+        public render(camera: es.Camera) {
+            let bitmap = this.displayObject as Bitmap;
+            bitmap.width = this.width;
+            bitmap.height = this.height;
+
+            super.render(camera);
+        }
+    }
+}