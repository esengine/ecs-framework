--- conflicted
+++ resolved
@@ -379,6 +379,19 @@
     render(camera: Camera): void;
     reset(): void;
 }
+declare class Sprite {
+    texture2D: egret.Texture;
+    readonly sourceRect: Rectangle;
+    readonly center: Vector2;
+    origin: Vector2;
+    readonly uvs: Rectangle;
+    constructor(texture: egret.Texture, sourceRect?: Rectangle, origin?: Vector2);
+}
+declare class SpriteAnimation {
+    readonly sprites: Sprite[];
+    readonly frameRate: number;
+    constructor(sprites: Sprite[], frameRate: number);
+}
 declare class SpriteRenderer extends RenderableComponent {
     private _sprite;
     protected bitmap: egret.Bitmap;
@@ -390,40 +403,7 @@
     onRemovedFromEntity(): void;
     reset(): void;
 }
-<<<<<<< HEAD
-declare class TiledSpriteRenderer extends SpriteRenderer {
-    protected sourceRect: Rectangle;
-    protected leftTexture: egret.Bitmap;
-    protected rightTexture: egret.Bitmap;
-    scrollX: number;
-    scrollY: number;
-    constructor(sprite: Sprite);
-    render(camera: Camera): void;
-}
-declare class ScrollingSpriteRenderer extends TiledSpriteRenderer {
-    scrollSpeedX: number;
-    scroolSpeedY: number;
-    private _scrollX;
-    private _scrollY;
-    update(): void;
-}
-declare class Sprite {
-    texture2D: egret.Texture;
-    readonly sourceRect: Rectangle;
-    readonly center: Vector2;
-    origin: Vector2;
-    readonly uvs: Rectangle;
-    constructor(texture: egret.Texture, sourceRect?: Rectangle, origin?: Vector2);
-}
-declare class SpriteAnimation {
-    readonly sprites: Sprite[];
-    readonly frameRate: number;
-    constructor(sprites: Sprite[], frameRate: number);
-}
-declare class SpriteAnimator extends SpriteRenderer {
-=======
 declare class SpriteAnimator extends SpriteRenderer implements IUpdatable {
->>>>>>> 20392c8a
     onAnimationCompletedEvent: Function;
     speed: number;
     animationState: State;
@@ -455,6 +435,13 @@
     running = 1,
     paused = 2,
     completed = 3
+}
+declare class TiledSpriteRenderer extends SpriteRenderer {
+    protected sourceRect: Rectangle;
+    scrollX: number;
+    scrollY: number;
+    constructor(sprite: Sprite);
+    render(camera: Camera): void;
 }
 interface ITriggerListener {
     onTriggerEnter(other: Collider, local: Collider): any;
