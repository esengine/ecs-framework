import type { EditorPluginManager, IEditorPlugin } from '@esengine/editor-core';
import JSZip from 'jszip';
import { fetch } from '@tauri-apps/plugin-http';
import { invoke } from '@tauri-apps/api/core';

export interface PluginAuthor {
    name: string;
    github: string;
    email?: string;
}

export interface PluginRepository {
    type?: string;
    url: string;
}

export interface PluginVersion {
    version: string;
    releaseDate: string;
    changes: string;
    zipUrl: string;
    requirements: PluginRequirements;
}

export interface PluginRequirements {
    'ecs-version': string;
    'editor-version'?: string;
}

export interface PluginMarketMetadata {
    id: string;
    name: string;
    author: PluginAuthor;
    description: string;
    category: string;
    tags?: string[];
    icon?: string;
    repository: PluginRepository;
    license: string;
    homepage?: string;
    screenshots?: string[];
    latestVersion: string;
    versions: PluginVersion[];
    verified?: boolean;
    category_type?: 'official' | 'community';
}

export interface PluginRegistry {
    version: string;
    generatedAt: string;
    cdn: string;
    plugins: PluginMarketMetadata[];
}

interface InstalledPluginInfo {
    id: string;
    version: string;
    installedAt: string;
}

export class PluginMarketService {
    private readonly REGISTRY_URLS = [
        'https://cdn.jsdelivr.net/gh/esengine/ecs-editor-plugins@gh-pages/registry.json',
        'https://raw.githubusercontent.com/esengine/ecs-editor-plugins/gh-pages/registry.json',
        'https://fastly.jsdelivr.net/gh/esengine/ecs-editor-plugins@gh-pages/registry.json'
    ];

    private readonly GITHUB_DIRECT_URL = 'https://raw.githubusercontent.com/esengine/ecs-editor-plugins/gh-pages/registry.json';

    private readonly STORAGE_KEY = 'ecs-editor-installed-marketplace-plugins';
    private readonly USE_DIRECT_SOURCE_KEY = 'ecs-editor-use-direct-source';

    private pluginManager: EditorPluginManager;
    private installedPlugins: Map<string, InstalledPluginInfo> = new Map();
<<<<<<< HEAD
    private pluginsDir: string;
=======
    private projectPath: string | null = null;
>>>>>>> e39ca38c

    constructor(pluginManager: EditorPluginManager, pluginsDir: string) {
        this.pluginManager = pluginManager;
        this.pluginsDir = pluginsDir;
        this.loadInstalledPlugins();
    }

    setProjectPath(path: string | null): void {
        this.projectPath = path;
        console.log(`[PluginMarketService] Project path set to: ${path}`);
    }

    isUsingDirectSource(): boolean {
        return localStorage.getItem(this.USE_DIRECT_SOURCE_KEY) === 'true';
    }

    setUseDirectSource(useDirect: boolean): void {
        localStorage.setItem(this.USE_DIRECT_SOURCE_KEY, String(useDirect));
        console.log(`[PluginMarketService] Direct source ${useDirect ? 'enabled' : 'disabled'}`);
    }

    async fetchPluginList(bypassCache: boolean = false): Promise<PluginMarketMetadata[]> {
        const useDirectSource = this.isUsingDirectSource();

        if (useDirectSource) {
            console.log('[PluginMarketService] Using direct GitHub source (bypass CDN)');
            return await this.fetchFromUrl(this.GITHUB_DIRECT_URL, bypassCache);
        }

        const errors: string[] = [];

        for (let i = 0; i < this.REGISTRY_URLS.length; i++) {
            try {
                const url = this.REGISTRY_URLS[i];
                if (!url) continue;

                const plugins = await this.fetchFromUrl(url, bypassCache, i + 1, this.REGISTRY_URLS.length);
                return plugins;
            } catch (error) {
                const errorMessage = error instanceof Error ? error.message : String(error);
                console.warn(`[PluginMarketService] Failed to fetch from URL ${i + 1}: ${errorMessage}`);
                errors.push(`URL ${i + 1}: ${errorMessage}`);
            }
        }

        const finalError = `无法从任何数据源加载插件列表。尝试的错误:\n${errors.join('\n')}`;
        console.error('[PluginMarketService] All URLs failed:', finalError);
        throw new Error(finalError);
    }

    private async fetchFromUrl(
        baseUrl: string,
        bypassCache: boolean,
        urlIndex?: number,
        totalUrls?: number
    ): Promise<PluginMarketMetadata[]> {
        let url = baseUrl;
        if (bypassCache) {
            url += `?t=${Date.now()}`;
            if (urlIndex && totalUrls) {
                console.log(`[PluginMarketService] Bypassing cache with timestamp (URL ${urlIndex}/${totalUrls})`);
            }
        }

        if (urlIndex && totalUrls) {
            console.log(`[PluginMarketService] Trying URL ${urlIndex}/${totalUrls}: ${url}`);
        } else {
            console.log(`[PluginMarketService] Fetching from: ${url}`);
        }

        const response = await fetch(url, {
            cache: 'no-cache',
            headers: {
                'Cache-Control': 'no-cache, no-store, must-revalidate',
                'Pragma': 'no-cache'
            }
        });

        if (!response.ok) {
            throw new Error(`HTTP ${response.status}: ${response.statusText}`);
        }

        const registry: PluginRegistry = await response.json();

        if (urlIndex) {
            console.log(`[PluginMarketService] Successfully loaded from URL ${urlIndex}`);
        } else {
            console.log(`[PluginMarketService] Successfully loaded`);
        }
        console.log(`[PluginMarketService] Loaded ${registry.plugins.length} plugins from registry`);
        console.log(`[PluginMarketService] Registry generated at: ${registry.generatedAt}`);

        return registry.plugins;
    }

    async installPlugin(plugin: PluginMarketMetadata, version?: string, onReload?: () => Promise<void>): Promise<void> {
        const targetVersion = version || plugin.latestVersion;
        console.log(`[PluginMarketService] Installing plugin: ${plugin.name} v${targetVersion}`);

        if (!this.projectPath) {
            throw new Error('No project opened. Please open a project first.');
        }

        try {
            // 获取指定版本信息
            const versionInfo = plugin.versions.find(v => v.version === targetVersion);
            if (!versionInfo) {
                throw new Error(`Version ${targetVersion} not found for plugin ${plugin.name}`);
            }

            // 下载 ZIP 文件
            console.log(`[PluginMarketService] Downloading ZIP: ${versionInfo.zipUrl}`);
            const zipBlob = await this.downloadZip(versionInfo.zipUrl);

<<<<<<< HEAD
            // 解压到本地
            console.log(`[PluginMarketService] Extracting to local directory...`);
            await this.extractZipToLocal(zipBlob, plugin.id);
=======
            // 解压到项目 plugins 目录
            console.log(`[PluginMarketService] Extracting plugin to project...`);
            await this.extractZipToProject(zipBlob, plugin.id);
>>>>>>> e39ca38c

            // 标记为已安装
            this.markAsInstalled(plugin, targetVersion);

            // 重新加载项目插件
            if (onReload) {
                console.log(`[PluginMarketService] Reloading project plugins...`);
                await onReload();
            }

            console.log(`[PluginMarketService] Successfully installed: ${plugin.name} v${targetVersion}`);
            console.log(`[PluginMarketService] Plugin files saved to: ${this.pluginsDir}/${plugin.id}`);
        } catch (error) {
            console.error(`[PluginMarketService] Failed to install plugin ${plugin.name}:`, error);
            throw error;
        }
    }

    async uninstallPlugin(pluginId: string, onReload?: () => Promise<void>): Promise<void> {
        console.log(`[PluginMarketService] Uninstalling plugin: ${pluginId}`);

        if (!this.projectPath) {
            throw new Error('No project opened');
        }

        try {
<<<<<<< HEAD
            // 尝试卸载插件实例（如果已加载）
            try {
                await this.pluginManager.uninstallEditor(pluginId);
                console.log(`[PluginMarketService] Unloaded plugin instance: ${pluginId}`);
            } catch (err) {
                // 插件可能没有加载，忽略错误
                console.log(`[PluginMarketService] Plugin instance not loaded (OK): ${pluginId}`);
            }

            // 删除本地文件（使用后端命令以避免权限问题）
            const pluginDir = `${this.pluginsDir}/${pluginId}`.replace(/\\/g, '/');
            try {
                await invoke('delete_folder', { path: pluginDir });
                console.log(`[PluginMarketService] Removed plugin directory: ${pluginDir}`);
            } catch (err) {
                console.error(`[PluginMarketService] Failed to remove directory ${pluginDir}:`, err);
                throw new Error(`Failed to remove plugin directory: ${err}`);
            }

            // 移除安装记录
=======
            // 从编辑器卸载
            await this.pluginManager.uninstallEditor(pluginId);

            // 调用 Tauri 后端命令删除插件目录
            const { invoke } = await import('@tauri-apps/api/core');
            await invoke('uninstall_marketplace_plugin', {
                projectPath: this.projectPath,
                pluginId: pluginId
            });

            console.log(`[PluginMarketService] Successfully removed plugin directory`);

            // 从已安装列表移除
>>>>>>> e39ca38c
            this.installedPlugins.delete(pluginId);
            this.saveInstalledPlugins();

            // 重新加载项目插件
            if (onReload) {
                console.log(`[PluginMarketService] Reloading project plugins...`);
                await onReload();
            }

            console.log(`[PluginMarketService] Successfully uninstalled: ${pluginId}`);
        } catch (error) {
            console.error(`[PluginMarketService] Failed to uninstall plugin ${pluginId}:`, error);
            throw error;
        }
    }

    isInstalled(pluginId: string): boolean {
        return this.installedPlugins.has(pluginId);
    }

    getInstalledVersion(pluginId: string): string | undefined {
        return this.installedPlugins.get(pluginId)?.version;
    }

    hasUpdate(plugin: PluginMarketMetadata): boolean {
        const installedVersion = this.getInstalledVersion(plugin.id);
        if (!installedVersion) return false;

        return this.compareVersions(plugin.latestVersion, installedVersion) > 0;
    }

    private async downloadZip(url: string): Promise<Blob> {
        const response = await fetch(url);

        if (!response.ok) {
            throw new Error(`Failed to download ZIP: ${response.status}`);
        }

        return await response.blob();
    }

<<<<<<< HEAD
    private async extractZipToLocal(zipBlob: Blob, pluginId: string): Promise<void> {
        try {
            // 解压 ZIP
            const zip = await JSZip.loadAsync(zipBlob);

            // 目标目录（规范化路径分隔符）
            const targetDir = `${this.pluginsDir}/${pluginId}`.replace(/\\/g, '/');

            // 创建目标目录
            await invoke('create_directory', { path: targetDir });
            console.log(`[PluginMarketService] Created directory: ${targetDir}`);

            // 遍历 ZIP 中的所有文件
            const filePromises: Promise<void>[] = [];

            zip.forEach((relativePath, file) => {
                // 规范化路径：将反斜杠转换为正斜杠
                const normalizedPath = relativePath.replace(/\\/g, '/');

                if (file.dir) {
                    // 创建目录
                    const dirPath = `${targetDir}/${normalizedPath}`;
                    filePromises.push(
                        invoke('create_directory', { path: dirPath })
                            .then(() => console.log(`[PluginMarketService] Created directory: ${dirPath}`))
                            .catch(err => console.warn(`[PluginMarketService] Failed to create directory ${dirPath}:`, err))
                    );
                } else {
                    // 写入文件
                    const filePath = `${targetDir}/${normalizedPath}`;
                    filePromises.push(
                        file.async('uint8array').then(async (content) => {
                            // 确保父目录存在
                            const lastSlashIndex = filePath.lastIndexOf('/');
                            if (lastSlashIndex > 0) {
                                const parentDir = filePath.substring(0, lastSlashIndex);
                                await invoke('create_directory', { path: parentDir }).catch(() => {});
                            }

                            // 写入文件
                            await invoke('write_binary_file', {
                                filePath,
                                content: Array.from(content)
                            });
                            console.log(`[PluginMarketService] Extracted file: ${normalizedPath}`);
                        })
                    );
                }
            });

            await Promise.all(filePromises);
            console.log(`[PluginMarketService] All files extracted to ${targetDir}`);
        } catch (error) {
            console.error('[PluginMarketService] Failed to extract ZIP to local:', error);
            throw error;
        }
    }

    private async loadPluginFromZip(zipBlob: Blob, metadata: PluginMarketMetadata): Promise<IEditorPlugin | null> {
        try {
            // 解压 ZIP
            const zip = await JSZip.loadAsync(zipBlob);

            // 读取 package.json
            const packageJsonFile = zip.file('package.json');
            if (!packageJsonFile) {
                throw new Error('package.json not found in plugin ZIP');
            }

            const packageJsonContent = await packageJsonFile.async('text');
            const packageJson = JSON.parse(packageJsonContent);

            // 获取入口文件路径 (优先 module，其次 main)
            const entryPath = packageJson.module || packageJson.main;
            if (!entryPath) {
                throw new Error('No entry point (main or module) found in package.json');
            }

            console.log(`[PluginMarketService] Loading plugin from entry: ${entryPath}`);

            // 查找入口文件
            const entryFile = zip.file(entryPath);
            if (!entryFile) {
                throw new Error(`Entry file ${entryPath} not found in plugin ZIP`);
=======
    private async extractZipToProject(zipBlob: Blob, pluginId: string): Promise<void> {
        if (!this.projectPath) {
            throw new Error('Project path not set');
        }

        try {
            // 将 Blob 转换为 ArrayBuffer
            const arrayBuffer = await zipBlob.arrayBuffer();
            const uint8Array = new Uint8Array(arrayBuffer);

            // 转换为 base64
            let binary = '';
            const len = uint8Array.byteLength;
            for (let i = 0; i < len; i++) {
                binary += String.fromCharCode(uint8Array[i] ?? 0);
>>>>>>> e39ca38c
            }
            const base64Data = btoa(binary);

<<<<<<< HEAD
            // 读取入口文件内容
            const entryContent = await entryFile.async('text');

            // 创建 Blob URL
            const blob = new Blob([entryContent], { type: 'application/javascript' });
            const blobUrl = URL.createObjectURL(blob);

            try {
                // 动态导入模块
                const module = await import(/* @vite-ignore */ blobUrl);

                // 提取插件实例
                return this.extractPluginInstance(module, metadata);
            } finally {
                // 清理 Blob URL
                URL.revokeObjectURL(blobUrl);
            }
=======
            // 调用 Tauri 后端命令进行安装
            const { invoke } = await import('@tauri-apps/api/core');
            const pluginDir = await invoke<string>('install_marketplace_plugin', {
                projectPath: this.projectPath,
                pluginId: pluginId,
                zipDataBase64: base64Data
            });

            console.log(`[PluginMarketService] Successfully extracted plugin to ${pluginDir}`);
>>>>>>> e39ca38c
        } catch (error) {
            console.error('[PluginMarketService] Failed to extract ZIP:', error);
            throw new Error(`Failed to extract plugin: ${error instanceof Error ? error.message : String(error)}`);
        }
    }


    private markAsInstalled(plugin: PluginMarketMetadata, version: string): void {
        this.installedPlugins.set(plugin.id, {
            id: plugin.id,
            version: version,
            installedAt: new Date().toISOString()
        });
        this.saveInstalledPlugins();
    }

    private loadInstalledPlugins(): void {
        try {
            const stored = localStorage.getItem(this.STORAGE_KEY);
            if (stored) {
                const plugins: InstalledPluginInfo[] = JSON.parse(stored);
                this.installedPlugins = new Map(plugins.map(p => [p.id, p]));
            }
        } catch (error) {
            console.error('[PluginMarketService] Failed to load installed plugins:', error);
        }
    }

    private saveInstalledPlugins(): void {
        try {
            const plugins = Array.from(this.installedPlugins.values());
            localStorage.setItem(this.STORAGE_KEY, JSON.stringify(plugins));
        } catch (error) {
            console.error('[PluginMarketService] Failed to save installed plugins:', error);
        }
    }

    private compareVersions(v1: string, v2: string): number {
        const parts1 = v1.split('.').map(Number);
        const parts2 = v2.split('.').map(Number);

        for (let i = 0; i < Math.max(parts1.length, parts2.length); i++) {
            const part1 = parts1[i] || 0;
            const part2 = parts2[i] || 0;

            if (part1 > part2) return 1;
            if (part1 < part2) return -1;
        }

        return 0;
    }
}<|MERGE_RESOLUTION|>--- conflicted
+++ resolved
@@ -1,7 +1,6 @@
 import type { EditorPluginManager, IEditorPlugin } from '@esengine/editor-core';
 import JSZip from 'jszip';
 import { fetch } from '@tauri-apps/plugin-http';
-import { invoke } from '@tauri-apps/api/core';
 
 export interface PluginAuthor {
     name: string;
@@ -72,15 +71,10 @@
 
     private pluginManager: EditorPluginManager;
     private installedPlugins: Map<string, InstalledPluginInfo> = new Map();
-<<<<<<< HEAD
-    private pluginsDir: string;
-=======
     private projectPath: string | null = null;
->>>>>>> e39ca38c
-
-    constructor(pluginManager: EditorPluginManager, pluginsDir: string) {
+
+    constructor(pluginManager: EditorPluginManager) {
         this.pluginManager = pluginManager;
-        this.pluginsDir = pluginsDir;
         this.loadInstalledPlugins();
     }
 
@@ -191,15 +185,9 @@
             console.log(`[PluginMarketService] Downloading ZIP: ${versionInfo.zipUrl}`);
             const zipBlob = await this.downloadZip(versionInfo.zipUrl);
 
-<<<<<<< HEAD
-            // 解压到本地
-            console.log(`[PluginMarketService] Extracting to local directory...`);
-            await this.extractZipToLocal(zipBlob, plugin.id);
-=======
             // 解压到项目 plugins 目录
             console.log(`[PluginMarketService] Extracting plugin to project...`);
             await this.extractZipToProject(zipBlob, plugin.id);
->>>>>>> e39ca38c
 
             // 标记为已安装
             this.markAsInstalled(plugin, targetVersion);
@@ -211,7 +199,6 @@
             }
 
             console.log(`[PluginMarketService] Successfully installed: ${plugin.name} v${targetVersion}`);
-            console.log(`[PluginMarketService] Plugin files saved to: ${this.pluginsDir}/${plugin.id}`);
         } catch (error) {
             console.error(`[PluginMarketService] Failed to install plugin ${plugin.name}:`, error);
             throw error;
@@ -226,28 +213,6 @@
         }
 
         try {
-<<<<<<< HEAD
-            // 尝试卸载插件实例（如果已加载）
-            try {
-                await this.pluginManager.uninstallEditor(pluginId);
-                console.log(`[PluginMarketService] Unloaded plugin instance: ${pluginId}`);
-            } catch (err) {
-                // 插件可能没有加载，忽略错误
-                console.log(`[PluginMarketService] Plugin instance not loaded (OK): ${pluginId}`);
-            }
-
-            // 删除本地文件（使用后端命令以避免权限问题）
-            const pluginDir = `${this.pluginsDir}/${pluginId}`.replace(/\\/g, '/');
-            try {
-                await invoke('delete_folder', { path: pluginDir });
-                console.log(`[PluginMarketService] Removed plugin directory: ${pluginDir}`);
-            } catch (err) {
-                console.error(`[PluginMarketService] Failed to remove directory ${pluginDir}:`, err);
-                throw new Error(`Failed to remove plugin directory: ${err}`);
-            }
-
-            // 移除安装记录
-=======
             // 从编辑器卸载
             await this.pluginManager.uninstallEditor(pluginId);
 
@@ -261,7 +226,6 @@
             console.log(`[PluginMarketService] Successfully removed plugin directory`);
 
             // 从已安装列表移除
->>>>>>> e39ca38c
             this.installedPlugins.delete(pluginId);
             this.saveInstalledPlugins();
 
@@ -303,92 +267,6 @@
         return await response.blob();
     }
 
-<<<<<<< HEAD
-    private async extractZipToLocal(zipBlob: Blob, pluginId: string): Promise<void> {
-        try {
-            // 解压 ZIP
-            const zip = await JSZip.loadAsync(zipBlob);
-
-            // 目标目录（规范化路径分隔符）
-            const targetDir = `${this.pluginsDir}/${pluginId}`.replace(/\\/g, '/');
-
-            // 创建目标目录
-            await invoke('create_directory', { path: targetDir });
-            console.log(`[PluginMarketService] Created directory: ${targetDir}`);
-
-            // 遍历 ZIP 中的所有文件
-            const filePromises: Promise<void>[] = [];
-
-            zip.forEach((relativePath, file) => {
-                // 规范化路径：将反斜杠转换为正斜杠
-                const normalizedPath = relativePath.replace(/\\/g, '/');
-
-                if (file.dir) {
-                    // 创建目录
-                    const dirPath = `${targetDir}/${normalizedPath}`;
-                    filePromises.push(
-                        invoke('create_directory', { path: dirPath })
-                            .then(() => console.log(`[PluginMarketService] Created directory: ${dirPath}`))
-                            .catch(err => console.warn(`[PluginMarketService] Failed to create directory ${dirPath}:`, err))
-                    );
-                } else {
-                    // 写入文件
-                    const filePath = `${targetDir}/${normalizedPath}`;
-                    filePromises.push(
-                        file.async('uint8array').then(async (content) => {
-                            // 确保父目录存在
-                            const lastSlashIndex = filePath.lastIndexOf('/');
-                            if (lastSlashIndex > 0) {
-                                const parentDir = filePath.substring(0, lastSlashIndex);
-                                await invoke('create_directory', { path: parentDir }).catch(() => {});
-                            }
-
-                            // 写入文件
-                            await invoke('write_binary_file', {
-                                filePath,
-                                content: Array.from(content)
-                            });
-                            console.log(`[PluginMarketService] Extracted file: ${normalizedPath}`);
-                        })
-                    );
-                }
-            });
-
-            await Promise.all(filePromises);
-            console.log(`[PluginMarketService] All files extracted to ${targetDir}`);
-        } catch (error) {
-            console.error('[PluginMarketService] Failed to extract ZIP to local:', error);
-            throw error;
-        }
-    }
-
-    private async loadPluginFromZip(zipBlob: Blob, metadata: PluginMarketMetadata): Promise<IEditorPlugin | null> {
-        try {
-            // 解压 ZIP
-            const zip = await JSZip.loadAsync(zipBlob);
-
-            // 读取 package.json
-            const packageJsonFile = zip.file('package.json');
-            if (!packageJsonFile) {
-                throw new Error('package.json not found in plugin ZIP');
-            }
-
-            const packageJsonContent = await packageJsonFile.async('text');
-            const packageJson = JSON.parse(packageJsonContent);
-
-            // 获取入口文件路径 (优先 module，其次 main)
-            const entryPath = packageJson.module || packageJson.main;
-            if (!entryPath) {
-                throw new Error('No entry point (main or module) found in package.json');
-            }
-
-            console.log(`[PluginMarketService] Loading plugin from entry: ${entryPath}`);
-
-            // 查找入口文件
-            const entryFile = zip.file(entryPath);
-            if (!entryFile) {
-                throw new Error(`Entry file ${entryPath} not found in plugin ZIP`);
-=======
     private async extractZipToProject(zipBlob: Blob, pluginId: string): Promise<void> {
         if (!this.projectPath) {
             throw new Error('Project path not set');
@@ -404,29 +282,9 @@
             const len = uint8Array.byteLength;
             for (let i = 0; i < len; i++) {
                 binary += String.fromCharCode(uint8Array[i] ?? 0);
->>>>>>> e39ca38c
             }
             const base64Data = btoa(binary);
 
-<<<<<<< HEAD
-            // 读取入口文件内容
-            const entryContent = await entryFile.async('text');
-
-            // 创建 Blob URL
-            const blob = new Blob([entryContent], { type: 'application/javascript' });
-            const blobUrl = URL.createObjectURL(blob);
-
-            try {
-                // 动态导入模块
-                const module = await import(/* @vite-ignore */ blobUrl);
-
-                // 提取插件实例
-                return this.extractPluginInstance(module, metadata);
-            } finally {
-                // 清理 Blob URL
-                URL.revokeObjectURL(blobUrl);
-            }
-=======
             // 调用 Tauri 后端命令进行安装
             const { invoke } = await import('@tauri-apps/api/core');
             const pluginDir = await invoke<string>('install_marketplace_plugin', {
@@ -436,7 +294,6 @@
             });
 
             console.log(`[PluginMarketService] Successfully extracted plugin to ${pluginDir}`);
->>>>>>> e39ca38c
         } catch (error) {
             console.error('[PluginMarketService] Failed to extract ZIP:', error);
             throw new Error(`Failed to extract plugin: ${error instanceof Error ? error.message : String(error)}`);
