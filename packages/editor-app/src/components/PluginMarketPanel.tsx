--- conflicted
+++ resolved
@@ -13,24 +13,17 @@
     Filter
 } from 'lucide-react';
 import { open } from '@tauri-apps/plugin-shell';
-import type { INotification, IDialog } from '@esengine/editor-core';
 import type { PluginMarketService, PluginMarketMetadata } from '../services/PluginMarketService';
 import '../styles/PluginMarketPanel.css';
 
 interface PluginMarketPanelProps {
     marketService: PluginMarketService;
-    notification: INotification;
-    dialog: IDialog;
     locale: string;
     projectPath: string | null;
     onReloadPlugins?: () => Promise<void>;
 }
 
-<<<<<<< HEAD
-export function PluginMarketPanel({ marketService, notification, dialog, locale }: PluginMarketPanelProps) {
-=======
 export function PluginMarketPanel({ marketService, locale, projectPath, onReloadPlugins }: PluginMarketPanelProps) {
->>>>>>> e39ca38c
     const t = (key: string) => {
         const translations: Record<string, Record<string, string>> = {
             zh: {
@@ -169,18 +162,9 @@
         try {
             await marketService.installPlugin(plugin, version, onReloadPlugins);
             setPlugins([...plugins]);
-
-            // 提示用户刷新插件列表
-            const message = locale === 'zh'
-                ? `插件 ${plugin.name} 安装成功！插件文件已保存到本地。请点击"已安装"标签页的刷新按钮来加载插件。`
-                : `Plugin ${plugin.name} installed successfully! Plugin files have been saved locally. Please click the refresh button in the "Installed" tab to load the plugin.`;
-            notification.show(message, 'success', 5000);
         } catch (error) {
             console.error('Failed to install plugin:', error);
-            const errorMsg = locale === 'zh'
-                ? `安装 ${plugin.name} 失败: ${error}`
-                : `Failed to install ${plugin.name}: ${error}`;
-            notification.show(errorMsg, 'error', 5000);
+            alert(`Failed to install ${plugin.name}: ${error}`);
         } finally {
             setInstallingPlugins((prev) => {
                 const next = new Set(prev);
@@ -191,13 +175,7 @@
     };
 
     const handleUninstall = async (plugin: PluginMarketMetadata) => {
-        const title = locale === 'zh' ? '确认卸载' : 'Confirm Uninstall';
-        const message = locale === 'zh'
-            ? `确定要卸载 ${plugin.name} 吗？`
-            : `Are you sure you want to uninstall ${plugin.name}?`;
-
-        const confirmed = await dialog.showConfirm(title, message);
-        if (!confirmed) {
+        if (!confirm(`Are you sure you want to uninstall ${plugin.name}?`)) {
             return;
         }
 
@@ -206,18 +184,9 @@
         try {
             await marketService.uninstallPlugin(plugin.id, onReloadPlugins);
             setPlugins([...plugins]);
-
-            // 提示用户卸载成功
-            const message = locale === 'zh'
-                ? `插件 ${plugin.name} 已成功卸载！插件文件已从本地删除。`
-                : `Plugin ${plugin.name} uninstalled successfully! Plugin files have been removed from local storage.`;
-            notification.show(message, 'success', 5000);
         } catch (error) {
             console.error('Failed to uninstall plugin:', error);
-            const errorMsg = locale === 'zh'
-                ? `卸载 ${plugin.name} 失败: ${error}`
-                : `Failed to uninstall ${plugin.name}: ${error}`;
-            notification.show(errorMsg, 'error', 5000);
+            alert(`Failed to uninstall ${plugin.name}: ${error}`);
         } finally {
             setInstallingPlugins((prev) => {
                 const next = new Set(prev);
