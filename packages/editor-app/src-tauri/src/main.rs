// Prevents additional console window on Windows in release
#![cfg_attr(not(debug_assertions), windows_subsystem = "windows")]

use tauri::Manager;
use tauri::AppHandle;
use tauri::Emitter;
use std::sync::{Arc, Mutex};
use std::collections::HashMap;
use std::io::Write;
use ecs_editor_lib::profiler_ws::ProfilerServer;

// IPC Commands
#[tauri::command]
fn greet(name: &str) -> String {
    format!("Hello, {}! Welcome to ECS Framework Editor.", name)
}

#[tauri::command]
fn open_project(path: String) -> Result<String, String> {
    // 项目打开逻辑
    Ok(format!("Project opened: {}", path))
}

#[tauri::command]
fn save_project(path: String, data: String) -> Result<(), String> {
    // 项目保存逻辑
    std::fs::write(&path, data)
        .map_err(|e| format!("Failed to save project: {}", e))?;
    Ok(())
}

#[tauri::command]
fn export_binary(data: Vec<u8>, output_path: String) -> Result<(), String> {
    std::fs::write(&output_path, data)
        .map_err(|e| format!("Failed to export binary: {}", e))?;
    Ok(())
}

#[tauri::command]
fn create_directory(path: String) -> Result<(), String> {
    std::fs::create_dir_all(&path)
        .map_err(|e| format!("Failed to create directory: {}", e))?;
    Ok(())
}

#[tauri::command]
fn write_file_content(path: String, content: String) -> Result<(), String> {
    std::fs::write(&path, content)
        .map_err(|e| format!("Failed to write file: {}", e))?;
    Ok(())
}

#[tauri::command]
fn path_exists(path: String) -> Result<bool, String> {
    use std::path::Path;
    Ok(Path::new(&path).exists())
}

#[tauri::command]
fn rename_file_or_folder(old_path: String, new_path: String) -> Result<(), String> {
    std::fs::rename(&old_path, &new_path)
        .map_err(|e| format!("Failed to rename: {}", e))?;
    Ok(())
}

#[tauri::command]
fn delete_file(path: String) -> Result<(), String> {
    std::fs::remove_file(&path)
        .map_err(|e| format!("Failed to delete file: {}", e))?;
    Ok(())
}

#[tauri::command]
fn delete_folder(path: String) -> Result<(), String> {
    std::fs::remove_dir_all(&path)
        .map_err(|e| format!("Failed to delete folder: {}", e))?;
    Ok(())
}

#[tauri::command]
fn create_file(path: String) -> Result<(), String> {
    use std::fs::File;
    File::create(&path)
        .map_err(|e| format!("Failed to create file: {}", e))?;
    Ok(())
}

#[tauri::command]
async fn open_project_dialog(app: AppHandle) -> Result<Option<String>, String> {
    use tauri_plugin_dialog::DialogExt;

    let folder = app.dialog()
        .file()
        .set_title("Select Project Directory")
        .blocking_pick_folder();

    Ok(folder.map(|path| path.to_string()))
}

#[tauri::command]
async fn save_scene_dialog(app: AppHandle, default_name: Option<String>) -> Result<Option<String>, String> {
    use tauri_plugin_dialog::DialogExt;

    let mut dialog = app.dialog()
        .file()
        .set_title("Save ECS Scene")
        .add_filter("ECS Scene Files", &["ecs"]);

    if let Some(name) = default_name {
        dialog = dialog.set_file_name(&name);
    }

    let file = dialog.blocking_save_file();

    Ok(file.map(|path| path.to_string()))
}

#[tauri::command]
async fn open_scene_dialog(app: AppHandle) -> Result<Option<String>, String> {
    use tauri_plugin_dialog::DialogExt;

    let file = app.dialog()
        .file()
        .set_title("Open ECS Scene")
        .add_filter("ECS Scene Files", &["ecs"])
        .blocking_pick_file();

    Ok(file.map(|path| path.to_string()))
}

#[tauri::command]
async fn open_behavior_tree_dialog(app: AppHandle) -> Result<Option<String>, String> {
    use tauri_plugin_dialog::DialogExt;

    let file = app.dialog()
        .file()
        .set_title("Select Behavior Tree")
        .add_filter("Behavior Tree Files", &["btree"])
        .blocking_pick_file();

    Ok(file.map(|path| path.to_string()))
}

#[tauri::command]
fn scan_behavior_trees(project_path: String) -> Result<Vec<String>, String> {
    use std::path::Path;
    use std::fs;

    let behaviors_path = Path::new(&project_path).join(".ecs").join("behaviors");

    if !behaviors_path.exists() {
        fs::create_dir_all(&behaviors_path)
            .map_err(|e| format!("Failed to create behaviors directory: {}", e))?;
        return Ok(Vec::new());
    }

    let mut btree_files = Vec::new();
    scan_directory_recursive(&behaviors_path, &behaviors_path, &mut btree_files)?;

    Ok(btree_files)
}

fn scan_directory_recursive(
    base_path: &std::path::Path,
    current_path: &std::path::Path,
    results: &mut Vec<String>
) -> Result<(), String> {
    use std::fs;

    let entries = fs::read_dir(current_path)
        .map_err(|e| format!("Failed to read directory: {}", e))?;

    for entry in entries {
        let entry = entry.map_err(|e| format!("Failed to read entry: {}", e))?;
        let path = entry.path();

        if path.is_dir() {
            scan_directory_recursive(base_path, &path, results)?;
        } else if path.extension().and_then(|s| s.to_str()) == Some("btree") {
            if let Ok(relative) = path.strip_prefix(base_path) {
                let relative_str = relative.to_string_lossy()
                    .replace('\\', "/")
                    .trim_end_matches(".btree")
                    .to_string();
                results.push(relative_str);
            }
        }
    }

    Ok(())
}

#[tauri::command]
fn scan_directory(path: String, pattern: String) -> Result<Vec<String>, String> {
    use glob::glob;
    use std::path::Path;

    let base_path = Path::new(&path);
    if !base_path.exists() {
        return Err(format!("Directory does not exist: {}", path));
    }

    let separator = if path.contains('\\') { '\\' } else { '/' };
    let glob_pattern = format!("{}{}{}", path.trim_end_matches(&['/', '\\'][..]), separator, pattern);
    let normalized_pattern = if cfg!(windows) {
        glob_pattern.replace('/', "\\")
    } else {
        glob_pattern.replace('\\', "/")
    };

    let mut files = Vec::new();

    match glob(&normalized_pattern) {
        Ok(entries) => {
            for entry in entries {
                match entry {
                    Ok(path) => {
                        if path.is_file() {
                            files.push(path.to_string_lossy().to_string());
                        }
                    }
                    Err(e) => eprintln!("Error reading entry: {}", e),
                }
            }
        }
        Err(e) => return Err(format!("Failed to scan directory: {}", e)),
    }

    Ok(files)
}

#[tauri::command]
fn read_file_content(path: String) -> Result<String, String> {
    std::fs::read_to_string(&path)
        .map_err(|e| format!("Failed to read file {}: {}", path, e))
}

#[derive(serde::Serialize)]
struct DirectoryEntry {
    name: String,
    path: String,
    is_dir: bool,
    size: Option<u64>,
    modified: Option<u64>,
}

#[tauri::command]
fn list_directory(path: String) -> Result<Vec<DirectoryEntry>, String> {
    use std::fs;
    use std::path::Path;

    let dir_path = Path::new(&path);
    if !dir_path.exists() {
        return Err(format!("Directory does not exist: {}", path));
    }

    if !dir_path.is_dir() {
        return Err(format!("Path is not a directory: {}", path));
    }

    let mut entries = Vec::new();

    match fs::read_dir(dir_path) {
        Ok(read_dir) => {
            for entry in read_dir {
                match entry {
                    Ok(entry) => {
                        let entry_path = entry.path();
                        if let Some(name) = entry_path.file_name() {
                            let is_dir = entry_path.is_dir();

                            // 获取文件元数据
                            let (size, modified) = match fs::metadata(&entry_path) {
                                Ok(metadata) => {
                                    let size = if is_dir {
                                        None
                                    } else {
                                        Some(metadata.len())
                                    };

                                    let modified = metadata.modified()
                                        .ok()
                                        .and_then(|time| {
                                            time.duration_since(std::time::UNIX_EPOCH)
                                                .ok()
                                                .map(|d| d.as_secs())
                                        });

                                    (size, modified)
                                }
                                Err(_) => (None, None),
                            };

                            entries.push(DirectoryEntry {
                                name: name.to_string_lossy().to_string(),
                                path: entry_path.to_string_lossy().to_string(),
                                is_dir,
                                size,
                                modified,
                            });
                        }
                    }
                    Err(e) => eprintln!("Error reading directory entry: {}", e),
                }
            }
        }
        Err(e) => return Err(format!("Failed to read directory: {}", e)),
    }

    entries.sort_by(|a, b| {
        match (a.is_dir, b.is_dir) {
            (true, false) => std::cmp::Ordering::Less,
            (false, true) => std::cmp::Ordering::Greater,
            _ => a.name.to_lowercase().cmp(&b.name.to_lowercase()),
        }
    });

    Ok(entries)
}

#[tauri::command]
fn set_project_base_path(
    path: String,
    state: tauri::State<Arc<Mutex<HashMap<String, String>>>>
) -> Result<(), String> {
    let mut paths = state.lock().map_err(|e| format!("Failed to lock state: {}", e))?;
    paths.insert("current".to_string(), path);
    Ok(())
}

#[tauri::command]
fn toggle_devtools(app: AppHandle) -> Result<(), String> {
    #[cfg(debug_assertions)]
    {
        if let Some(window) = app.get_webview_window("main") {
            if window.is_devtools_open() {
                window.close_devtools();
            } else {
                window.open_devtools();
            }
            Ok(())
        } else {
            Err("Window not found".to_string())
        }
    }

    #[cfg(not(debug_assertions))]
    {
        Err("DevTools are only available in debug mode".to_string())
    }
}

// Profiler State
pub struct ProfilerState {
    pub server: Arc<tokio::sync::Mutex<Option<Arc<ProfilerServer>>>>,
}

#[tauri::command]
async fn start_profiler_server(
    port: u16,
    state: tauri::State<'_, ProfilerState>,
) -> Result<String, String> {
    let mut server_lock = state.server.lock().await;

    if server_lock.is_some() {
        return Err("Profiler server is already running".to_string());
    }

    let server = Arc::new(ProfilerServer::new(port));

    match server.start().await {
        Ok(_) => {
            *server_lock = Some(server);
            Ok(format!("Profiler server started on port {}", port))
        }
        Err(e) => Err(format!("Failed to start profiler server: {}", e)),
    }
}

#[tauri::command]
async fn stop_profiler_server(
    state: tauri::State<'_, ProfilerState>,
) -> Result<String, String> {
    let mut server_lock = state.server.lock().await;

    if server_lock.is_none() {
        return Err("Profiler server is not running".to_string());
    }

    // 调用 stop 方法正确关闭服务器
    if let Some(server) = server_lock.as_ref() {
        server.stop().await;
    }

    *server_lock = None;
    Ok("Profiler server stopped".to_string())
}

#[tauri::command]
async fn get_profiler_status(
    state: tauri::State<'_, ProfilerState>,
) -> Result<bool, String> {
    let server_lock = state.server.lock().await;
    Ok(server_lock.is_some())
}

#[tauri::command]
async fn read_behavior_tree_file(file_path: String) -> Result<String, String> {
    use std::fs;

    // 使用 Rust 标准库直接读取文件，绕过 Tauri 的 scope 限制
    fs::read_to_string(&file_path)
        .map_err(|e| format!("Failed to read file {}: {}", file_path, e))
}

#[tauri::command]
async fn write_behavior_tree_file(file_path: String, content: String) -> Result<(), String> {
    use std::fs;

    // 使用 Rust 标准库直接写入文件
    fs::write(&file_path, content)
        .map_err(|e| format!("Failed to write file {}: {}", file_path, e))
}

#[tauri::command]
async fn write_binary_file(file_path: String, content: Vec<u8>) -> Result<(), String> {
    use std::fs;

    // 写入二进制文件
    fs::write(&file_path, content)
        .map_err(|e| format!("Failed to write binary file {}: {}", file_path, e))
}

#[tauri::command]
async fn read_global_blackboard(project_path: String) -> Result<String, String> {
    use std::fs;
    use std::path::Path;

    let config_path = Path::new(&project_path).join(".ecs").join("global-blackboard.json");

    if !config_path.exists() {
        return Ok(String::from(r#"{"version":"1.0","variables":[]}"#));
    }

    fs::read_to_string(&config_path)
        .map_err(|e| format!("Failed to read global blackboard: {}", e))
}

#[tauri::command]
async fn write_global_blackboard(project_path: String, content: String) -> Result<(), String> {
    use std::fs;
    use std::path::Path;

    let ecs_dir = Path::new(&project_path).join(".ecs");
    let config_path = ecs_dir.join("global-blackboard.json");

    // 创建 .ecs 目录（如果不存在）
    if !ecs_dir.exists() {
        fs::create_dir_all(&ecs_dir)
            .map_err(|e| format!("Failed to create .ecs directory: {}", e))?;
    }

    fs::write(&config_path, content)
        .map_err(|e| format!("Failed to write global blackboard: {}", e))
}

#[tauri::command]
fn open_file_with_default_app(file_path: String) -> Result<(), String> {
    use std::process::Command;

    #[cfg(target_os = "windows")]
    {
        Command::new("cmd")
            .args(["/C", "start", "", &file_path])
            .spawn()
            .map_err(|e| format!("Failed to open file: {}", e))?;
    }

    #[cfg(target_os = "macos")]
    {
        Command::new("open")
            .arg(&file_path)
            .spawn()
            .map_err(|e| format!("Failed to open file: {}", e))?;
    }

    #[cfg(target_os = "linux")]
    {
        Command::new("xdg-open")
            .arg(&file_path)
            .spawn()
            .map_err(|e| format!("Failed to open file: {}", e))?;
    }

    Ok(())
}

#[tauri::command]
fn show_in_folder(file_path: String) -> Result<(), String> {
    use std::process::Command;

    #[cfg(target_os = "windows")]
    {
        Command::new("explorer")
            .args(["/select,", &file_path])
            .spawn()
            .map_err(|e| format!("Failed to show in folder: {}", e))?;
    }

    #[cfg(target_os = "macos")]
    {
        Command::new("open")
            .args(["-R", &file_path])
            .spawn()
            .map_err(|e| format!("Failed to show in folder: {}", e))?;
    }

    #[cfg(target_os = "linux")]
    {
        use std::path::Path;
        let path = Path::new(&file_path);
        let parent = path.parent()
            .ok_or_else(|| "Failed to get parent directory".to_string())?;

        Command::new("xdg-open")
            .arg(parent)
            .spawn()
            .map_err(|e| format!("Failed to show in folder: {}", e))?;
    }

    Ok(())
}

#[derive(serde::Serialize, Clone)]
struct BuildProgress {
    step: String,
    output: Option<String>,
}

#[tauri::command]
fn read_file_as_base64(file_path: String) -> Result<String, String> {
    use std::fs;
    use base64::{Engine as _, engine::general_purpose};

    let file_content = fs::read(&file_path)
        .map_err(|e| format!("Failed to read file {}: {}", file_path, e))?;

    let base64_content = general_purpose::STANDARD.encode(&file_content);

    Ok(base64_content)
}

#[tauri::command]
async fn build_plugin(plugin_folder: String, app: AppHandle) -> Result<String, String> {
    use std::fs;
    use std::path::Path;
    use std::process::Command;
    use std::io::Write;
    use zip::write::FileOptions;

    let plugin_path = Path::new(&plugin_folder);
    if !plugin_path.exists() {
        return Err(format!("Plugin folder does not exist: {}", plugin_folder));
    }

    let package_json_path = plugin_path.join("package.json");
    if !package_json_path.exists() {
        return Err("package.json not found in plugin folder".to_string());
    }

    let build_cache_dir = plugin_path.join(".build-cache");
    if !build_cache_dir.exists() {
        fs::create_dir_all(&build_cache_dir)
            .map_err(|e| format!("Failed to create .build-cache directory: {}", e))?;
    }

    let npm_command = if cfg!(target_os = "windows") {
        "npm.cmd"
    } else {
        "npm"
    };

    app.emit(
        "plugin-build-progress",
        BuildProgress {
            step: "install".to_string(),
            output: None,
        },
    )
    .ok();

    let install_output = Command::new(npm_command)
        .args(["install"])
        .current_dir(&plugin_folder)
        .output()
        .map_err(|e| format!("Failed to run npm install: {}", e))?;

    if !install_output.status.success() {
        return Err(format!(
            "npm install failed: {}",
            String::from_utf8_lossy(&install_output.stderr)
        ));
    }

    app.emit(
        "plugin-build-progress",
        BuildProgress {
            step: "build".to_string(),
            output: None,
        },
    )
    .ok();

    let build_output = Command::new(npm_command)
        .args(["run", "build"])
        .current_dir(&plugin_folder)
        .output()
        .map_err(|e| format!("Failed to run npm run build: {}", e))?;

    if !build_output.status.success() {
        return Err(format!(
            "npm run build failed: {}",
            String::from_utf8_lossy(&build_output.stderr)
        ));
    }

    let dist_path = plugin_path.join("dist");
    if !dist_path.exists() {
        return Err("dist directory not found after build".to_string());
    }

    app.emit(
        "plugin-build-progress",
        BuildProgress {
            step: "package".to_string(),
            output: None,
        },
    )
    .ok();

    let zip_path = build_cache_dir.join("index.zip");
    let zip_file = fs::File::create(&zip_path)
        .map_err(|e| format!("Failed to create zip file: {}", e))?;

    let mut zip = zip::ZipWriter::new(zip_file);
    let options = FileOptions::default()
        .compression_method(zip::CompressionMethod::Deflated)
        .unix_permissions(0o755);

    // 添加 package.json
    let package_json_content = fs::read(&package_json_path)
        .map_err(|e| format!("Failed to read package.json: {}", e))?;
    zip.start_file("package.json", options)
        .map_err(|e| format!("Failed to add package.json to zip: {}", e))?;
    zip.write_all(&package_json_content)
        .map_err(|e| format!("Failed to write package.json to zip: {}", e))?;

<<<<<<< HEAD
    add_directory_to_zip(&mut zip, plugin_path, &dist_path, options)?;
=======
    // 打包整个 dist 目录（保留 dist/ 前缀）
    add_directory_to_zip(&mut zip, &plugin_path, &dist_path, options)
        .map_err(|e| format!("Failed to add dist directory to zip: {}", e))?;
>>>>>>> e39ca38c

    zip.finish()
        .map_err(|e| format!("Failed to finalize zip: {}", e))?;

    app.emit(
        "plugin-build-progress",
        BuildProgress {
            step: "complete".to_string(),
            output: None,
        },
    )
    .ok();

    Ok(zip_path.to_string_lossy().to_string())
}

fn add_directory_to_zip<W: std::io::Write + std::io::Seek>(
    zip: &mut zip::ZipWriter<W>,
    base_path: &std::path::Path,
    current_path: &std::path::Path,
    options: zip::write::FileOptions,
) -> Result<(), String> {
    use std::fs;

    let entries = fs::read_dir(current_path)
        .map_err(|e| format!("Failed to read directory {}: {}", current_path.display(), e))?;

    for entry in entries {
        let entry = entry.map_err(|e| format!("Failed to read directory entry: {}", e))?;
        let path = entry.path();

        if path.is_dir() {
            add_directory_to_zip(zip, base_path, &path, options)?;
        } else {
            let relative_path = path
                .strip_prefix(base_path)
                .map_err(|e| format!("Failed to get relative path: {}", e))?;

            let zip_path = relative_path.to_string_lossy().replace('\\', "/");

            let file_content = fs::read(&path)
                .map_err(|e| format!("Failed to read file {}: {}", path.display(), e))?;

            zip.start_file(&zip_path, options)
                .map_err(|e| format!("Failed to add file {} to zip: {}", zip_path, e))?;

            zip.write_all(&file_content)
                .map_err(|e| format!("Failed to write file {} to zip: {}", zip_path, e))?;
        }
    }

    Ok(())
}

/// 安装插件到项目 plugins 目录
#[tauri::command]
async fn install_marketplace_plugin(
    project_path: String,
    plugin_id: String,
    zip_data_base64: String,
) -> Result<String, String> {
    use std::fs;
    use std::path::Path;
    use base64::{Engine as _, engine::general_purpose};
    use zip::ZipArchive;
    use std::io::Cursor;

    let project_path = Path::new(&project_path);
    if !project_path.exists() {
        return Err(format!("Project path does not exist: {}", project_path.display()));
    }

    let plugins_dir = project_path.join("plugins");
    if !plugins_dir.exists() {
        fs::create_dir_all(&plugins_dir)
            .map_err(|e| format!("Failed to create plugins directory: {}", e))?;
    }

    let plugin_dir = plugins_dir.join(&plugin_id);
    if plugin_dir.exists() {
        fs::remove_dir_all(&plugin_dir)
            .map_err(|e| format!("Failed to remove old plugin directory: {}", e))?;
    }

    fs::create_dir_all(&plugin_dir)
        .map_err(|e| format!("Failed to create plugin directory: {}", e))?;

    let zip_bytes = general_purpose::STANDARD
        .decode(&zip_data_base64)
        .map_err(|e| format!("Failed to decode base64 ZIP data: {}", e))?;

    let cursor = Cursor::new(zip_bytes);
    let mut archive = ZipArchive::new(cursor)
        .map_err(|e| format!("Failed to read ZIP archive: {}", e))?;
    for i in 0..archive.len() {
        let mut file = archive.by_index(i)
            .map_err(|e| format!("Failed to read ZIP entry {}: {}", i, e))?;

        let file_path = match file.enclosed_name() {
            Some(path) => path,
            None => continue,
        };

        let out_path = plugin_dir.join(file_path);

        if file.is_dir() {
            fs::create_dir_all(&out_path)
                .map_err(|e| format!("Failed to create directory {}: {}", out_path.display(), e))?;
        } else {
            if let Some(parent) = out_path.parent() {
                fs::create_dir_all(parent)
                    .map_err(|e| format!("Failed to create parent directory: {}", e))?;
            }

            let mut out_file = fs::File::create(&out_path)
                .map_err(|e| format!("Failed to create file {}: {}", out_path.display(), e))?;

            std::io::copy(&mut file, &mut out_file)
                .map_err(|e| format!("Failed to write file {}: {}", out_path.display(), e))?;
        }
    }

    Ok(plugin_dir.to_string_lossy().to_string())
}

/// 卸载插件
#[tauri::command]
async fn uninstall_marketplace_plugin(project_path: String, plugin_id: String) -> Result<(), String> {
    use std::fs;
    use std::path::Path;

    let project_path = Path::new(&project_path);
    let plugin_dir = project_path.join("plugins").join(&plugin_id);

    if !plugin_dir.exists() {
        return Err(format!("Plugin directory does not exist: {}", plugin_dir.display()));
    }

    fs::remove_dir_all(&plugin_dir)
        .map_err(|e| format!("Failed to remove plugin directory: {}", e))?;

    Ok(())
}

fn main() {
    let project_paths: Arc<Mutex<HashMap<String, String>>> = Arc::new(Mutex::new(HashMap::new()));
    let project_paths_clone = Arc::clone(&project_paths);

    let profiler_state = ProfilerState {
        server: Arc::new(tokio::sync::Mutex::new(None)),
    };

    tauri::Builder::default()
        .plugin(tauri_plugin_shell::init())
        .plugin(tauri_plugin_dialog::init())
        .plugin(tauri_plugin_fs::init())
        .plugin(tauri_plugin_updater::Builder::new().build())
        .plugin(tauri_plugin_http::init())
        .register_uri_scheme_protocol("project", move |_app, request| {
            let project_paths = Arc::clone(&project_paths_clone);

            let uri = request.uri();
            let path = uri.path();

            let file_path = {
                let paths = project_paths.lock().unwrap();
                if let Some(base_path) = paths.get("current") {
                    format!("{}{}", base_path, path)
                } else {
                    return tauri::http::Response::builder()
                        .status(404)
                        .body(Vec::new())
                        .unwrap();
                }
            };

            match std::fs::read(&file_path) {
                Ok(content) => {
                    let mime_type = if file_path.ends_with(".ts") || file_path.ends_with(".tsx") {
                        "application/javascript"
                    } else if file_path.ends_with(".js") {
                        "application/javascript"
                    } else if file_path.ends_with(".json") {
                        "application/json"
                    } else {
                        "text/plain"
                    };

                    tauri::http::Response::builder()
                        .status(200)
                        .header("Content-Type", mime_type)
                        .header("Access-Control-Allow-Origin", "*")
                        .body(content)
                        .unwrap()
                }
                Err(e) => {
                    eprintln!("Failed to read file {}: {}", file_path, e);
                    tauri::http::Response::builder()
                        .status(404)
                        .body(Vec::new())
                        .unwrap()
                }
            }
        })
        .setup(move |app| {
            app.manage(project_paths);
            app.manage(profiler_state);
            Ok(())
        })
        .invoke_handler(tauri::generate_handler![
            greet,
            open_project,
            save_project,
            export_binary,
            create_directory,
            write_file_content,
            path_exists,
            rename_file_or_folder,
            delete_file,
            delete_folder,
            create_file,
            open_project_dialog,
            save_scene_dialog,
            open_scene_dialog,
            open_behavior_tree_dialog,
            scan_directory,
            scan_behavior_trees,
            read_file_content,
            list_directory,
            set_project_base_path,
            toggle_devtools,
            start_profiler_server,
            stop_profiler_server,
            get_profiler_status,
            read_behavior_tree_file,
            write_behavior_tree_file,
            write_binary_file,
            read_global_blackboard,
            write_global_blackboard,
            open_file_with_default_app,
            show_in_folder,
            build_plugin,
            read_file_as_base64,
            install_marketplace_plugin,
            uninstall_marketplace_plugin
        ])
        .run(tauri::generate_context!())
        .expect("error while running tauri application");
}<|MERGE_RESOLUTION|>--- conflicted
+++ resolved
@@ -655,13 +655,9 @@
     zip.write_all(&package_json_content)
         .map_err(|e| format!("Failed to write package.json to zip: {}", e))?;
 
-<<<<<<< HEAD
-    add_directory_to_zip(&mut zip, plugin_path, &dist_path, options)?;
-=======
     // 打包整个 dist 目录（保留 dist/ 前缀）
     add_directory_to_zip(&mut zip, &plugin_path, &dist_path, options)
         .map_err(|e| format!("Failed to add dist directory to zip: {}", e))?;
->>>>>>> e39ca38c
 
     zip.finish()
         .map_err(|e| format!("Failed to finalize zip: {}", e))?;
