--- conflicted
+++ resolved
@@ -1,11 +1,6 @@
 {
-<<<<<<< HEAD
   "productName": "ESEngine Editor",
-  "version": "1.0.8",
-=======
-  "productName": "ECS Framework Editor",
   "version": "1.0.9",
->>>>>>> 71869b1a
   "identifier": "com.esengine.editor",
   "build": {
     "beforeDevCommand": "npm run build:watch",
