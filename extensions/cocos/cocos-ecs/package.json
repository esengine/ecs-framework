--- conflicted
+++ resolved
@@ -6,10 +6,7 @@
   },
   "dependencies": {
     "@esengine/ai": "^2.0.17",
-<<<<<<< HEAD
     "@esengine/cocos-nexus": "^1.0.1",
-=======
->>>>>>> 2bc45fa5
     "@esengine/ecs-framework": "^2.1.23",
     "@esengine/mvvm-ui-framework": "^1.0.3"
   }
